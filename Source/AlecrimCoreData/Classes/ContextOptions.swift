--- conflicted
+++ resolved
@@ -57,37 +57,34 @@
 
 extension ContextOptions {
     
-    internal func fillEmptyOptions(customConfiguration: Bool = false) {
+    internal func fillEmptyOptions() {
         //
         if self.filled {
             return
         }
         
-        if !customConfiguration {
-            // if managed object model name is nil, try to get default name from main bundle
-            if self.managedObjectModelName == nil {
-                if let infoDictionary = self.mainBundle.infoDictionary {
-                    self.managedObjectModelName = infoDictionary[kCFBundleNameKey] as? String
-                }
+        // if managed object model name is nil, try to get default name from main bundle
+        if self.managedObjectModelName == nil {
+            if let infoDictionary = self.mainBundle.infoDictionary {
+                self.managedObjectModelName = infoDictionary[kCFBundleNameKey] as? String
+            }
+        }
+
+        // managed object model
+        if self.managedObjectModelName != nil {
+            self.managedObjectModelURL = self.modelBundle.URLForResource(self.managedObjectModelName!, withExtension: "momd")
+            
+            if self.managedObjectModelURL != nil {
+                self.managedObjectModel = NSManagedObjectModel(contentsOfURL: self.managedObjectModelURL)
+            }
+        }
+        
+        // local store
+        if let bundleIdentifier = self.mainBundle.bundleIdentifier {
+            if self.pesistentStoreRelativePath == nil {
+                self.pesistentStoreRelativePath = bundleIdentifier
             }
             
-            // managed object model
-            if self.managedObjectModelName != nil {
-                self.managedObjectModelURL = self.modelBundle.URLForResource(self.managedObjectModelName!, withExtension: "momd")
-                
-                if self.managedObjectModelURL != nil {
-                    self.managedObjectModel = NSManagedObjectModel(contentsOfURL: self.managedObjectModelURL)
-                }
-            }
-            
-<<<<<<< HEAD
-            // local store
-            if let bundleIdentifier = self.mainBundle.bundleIdentifier {
-                if self.pesistentStoreRelativePath == nil {
-                    self.pesistentStoreRelativePath = bundleIdentifier
-                }
-                
-=======
             let fileManager = NSFileManager.defaultManager()
             var pesistentStoreContainerUrl: NSURL?
             
@@ -106,22 +103,9 @@
                 let pesistentStoreDirectoryURL = containerUrl.URLByAppendingPathComponent(self.pesistentStoreRelativePath, isDirectory: true)
                 self.persistentStoreURL = pesistentStoreDirectoryURL.URLByAppendingPathComponent(self.pesistentStoreFileName, isDirectory: false)
                 
->>>>>>> d2b3fc2b
                 let fileManager = NSFileManager.defaultManager()
-                let urls = fileManager.URLsForDirectory(.ApplicationSupportDirectory, inDomains: .UserDomainMask)
-                
-                if let applicationSupportDirectoryURL = urls.last as? NSURL {
-                    if self.pesistentStoreFileName == nil {
-                        self.pesistentStoreFileName = self.managedObjectModelName.stringByAppendingPathExtension("sqlite")!
-                    }
-                    
-                    let pesistentStoreDirectoryURL = applicationSupportDirectoryURL.URLByAppendingPathComponent(self.pesistentStoreRelativePath, isDirectory: true)
-                    self.persistentStoreURL = pesistentStoreDirectoryURL.URLByAppendingPathComponent(self.pesistentStoreFileName, isDirectory: false)
-                    
-                    let fileManager = NSFileManager.defaultManager()
-                    if !fileManager.fileExistsAtPath(pesistentStoreDirectoryURL.path!) {
-                        fileManager.createDirectoryAtURL(pesistentStoreDirectoryURL, withIntermediateDirectories: true, attributes: nil, error: nil)
-                    }
+                if !fileManager.fileExistsAtPath(pesistentStoreDirectoryURL.path!) {
+                    fileManager.createDirectoryAtURL(pesistentStoreDirectoryURL, withIntermediateDirectories: true, attributes: nil, error: nil)
                 }
             }
         }
